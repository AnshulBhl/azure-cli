--- conflicted
+++ resolved
@@ -1,8 +1,4 @@
-<<<<<<< HEAD
-#Tue Feb 09 13:15:34 China Standard Time 2021
-=======
 #Thu Feb 25 20:18:16 China Standard Time 2021
->>>>>>> a9ed00c0
 Color=Red
 Region=West US
 feature-management.FalseFeature=false
