#!/usr/bin/env python

# --------------------------------------------------------------------------------------------
# Copyright (c) Microsoft Corporation. All rights reserved.
# Licensed under the MIT License. See License.txt in the project root for license information.
# --------------------------------------------------------------------------------------------

from codecs import open
from setuptools import setup, find_packages

<<<<<<< HEAD
VERSION = "2.23.0.1"
=======
VERSION = "2.25.0"
>>>>>>> 5cbb798a

# If we have source, validate that our version numbers match
# This should prevent uploading releases with mismatched versions.
try:
    with open('azure/cli/core/__init__.py', 'r', encoding='utf-8') as f:
        content = f.read()
except OSError:
    pass
else:
    import re
    import sys

    m = re.search(r'__version__\s*=\s*[\'"](.+?)[\'"]', content)
    if not m:
        print('Could not find __version__ in azure/cli/core/__init__.py')
        sys.exit(1)
    if m.group(1) != VERSION:
        print('Expected __version__ = "{}"; found "{}"'.format(VERSION, m.group(1)))
        sys.exit(1)

CLASSIFIERS = [
    'Development Status :: 5 - Production/Stable',
    'Intended Audience :: Developers',
    'Intended Audience :: System Administrators',
    'Programming Language :: Python',
    'Programming Language :: Python :: 3',
    'Programming Language :: Python :: 3.6',
    'Programming Language :: Python :: 3.7',
    'Programming Language :: Python :: 3.8',
    'Programming Language :: Python :: 3.9',
    'License :: OSI Approved :: MIT License',
]

DEPENDENCIES = [
    'adal~=1.2.7',
    'argcomplete~=1.8',
    'azure-cli-telemetry==1.0.6.*',
    'azure-common~=1.1',
<<<<<<< HEAD
    'azure-core==1.14.0b1',
    'azure-identity==1.6.0b3',
    'azure-mgmt-core==1.3.0b1',
=======
    'azure-mgmt-core>=1.2.0,<1.3.0',     # the preview version of azure-mgmt-core is 1.3.0b1, it cannot fit azure-core >=1.14.0
>>>>>>> 5cbb798a
    'cryptography>=3.2,<3.4',
    'humanfriendly>=4.7,<10.0',
    'jmespath',
    'knack~=0.8.2',
    'msal>=1.10.0,<2.0.0',
    'paramiko>=2.0.8,<3.0.0',
    'pkginfo>=1.5.0.1',
    'pyopenssl>=17.1.0',  # https://github.com/pyca/pyopenssl/pull/612
    'requests~=2.22',
    'six~=1.12',
    'urllib3[secure]>=1.26.5',
]

# dependencies for specific OSes
if not sys.platform.startswith('cygwin'):
    DEPENDENCIES.append('psutil~=5.8')

TESTS_REQUIRE = [
    'mock'
]

with open('README.rst', 'r', encoding='utf-8') as f:
    README = f.read()

setup(
    name='azure-cli-core',
    version=VERSION,
    description='Microsoft Azure Command-Line Tools Core Module',
    long_description=README,
    license='MIT',
    author='Microsoft Corporation',
    author_email='azpycli@microsoft.com',
    url='https://github.com/Azure/azure-cli',
    zip_safe=False,
    classifiers=CLASSIFIERS,
    packages=find_packages(exclude=["*.tests", "*.tests.*", "tests.*", "tests", "azure", "azure.cli"]),
    install_requires=DEPENDENCIES,
    python_requires='>=3.6.0',
    extras_require={
        "test": TESTS_REQUIRE,
    },
    tests_require=TESTS_REQUIRE,
    package_data={'azure.cli.core': ['auth_landing_pages/*.html']}
)<|MERGE_RESOLUTION|>--- conflicted
+++ resolved
@@ -8,11 +8,7 @@
 from codecs import open
 from setuptools import setup, find_packages
 
-<<<<<<< HEAD
-VERSION = "2.23.0.1"
-=======
-VERSION = "2.25.0"
->>>>>>> 5cbb798a
+VERSION = "2.25.0.1"
 
 # If we have source, validate that our version numbers match
 # This should prevent uploading releases with mismatched versions.
@@ -51,13 +47,9 @@
     'argcomplete~=1.8',
     'azure-cli-telemetry==1.0.6.*',
     'azure-common~=1.1',
-<<<<<<< HEAD
     'azure-core==1.14.0b1',
     'azure-identity==1.6.0b3',
     'azure-mgmt-core==1.3.0b1',
-=======
-    'azure-mgmt-core>=1.2.0,<1.3.0',     # the preview version of azure-mgmt-core is 1.3.0b1, it cannot fit azure-core >=1.14.0
->>>>>>> 5cbb798a
     'cryptography>=3.2,<3.4',
     'humanfriendly>=4.7,<10.0',
     'jmespath',
