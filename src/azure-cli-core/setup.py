#!/usr/bin/env python

# --------------------------------------------------------------------------------------------
# Copyright (c) Microsoft Corporation. All rights reserved.
# Licensed under the MIT License. See License.txt in the project root for license information.
# --------------------------------------------------------------------------------------------

from __future__ import print_function
from codecs import open
from setuptools import setup, find_packages

<<<<<<< HEAD
VERSION = "2.19.1.1"
=======
VERSION = "2.20.0"
>>>>>>> 0a22ec50

# If we have source, validate that our version numbers match
# This should prevent uploading releases with mismatched versions.
try:
    with open('azure/cli/core/__init__.py', 'r', encoding='utf-8') as f:
        content = f.read()
except OSError:
    pass
else:
    import re
    import sys

    m = re.search(r'__version__\s*=\s*[\'"](.+?)[\'"]', content)
    if not m:
        print('Could not find __version__ in azure/cli/core/__init__.py')
        sys.exit(1)
    if m.group(1) != VERSION:
        print('Expected __version__ = "{}"; found "{}"'.format(VERSION, m.group(1)))
        sys.exit(1)

CLASSIFIERS = [
    'Development Status :: 5 - Production/Stable',
    'Intended Audience :: Developers',
    'Intended Audience :: System Administrators',
    'Programming Language :: Python',
    'Programming Language :: Python :: 3',
    'Programming Language :: Python :: 3.6',
    'Programming Language :: Python :: 3.7',
    'Programming Language :: Python :: 3.8',
    'License :: OSI Approved :: MIT License',
]

DEPENDENCIES = [
<<<<<<< HEAD
=======
    'adal~=1.2.6',
>>>>>>> 0a22ec50
    'argcomplete~=1.8',
    'azure-cli-telemetry==1.0.6.*',
    'colorama~=0.4.1',
    'cryptography>=3.2,<3.4',
    'humanfriendly>=4.7,<10.0',
    'jmespath',
    'knack==0.8.0rc2',
<<<<<<< HEAD
    'azure-identity==1.5.0b2',
=======
    'msal~=1.9',
>>>>>>> 0a22ec50
    'msrestazure>=0.6.3',
    'paramiko>=2.0.8,<3.0.0',
    'PyJWT==1.7.1',
    'pyopenssl>=17.1.0',  # https://github.com/pyca/pyopenssl/pull/612
    'requests~=2.22',
    'six~=1.12',
    'pkginfo>=1.5.0.1',
    'azure-mgmt-core>=1.2.0,<2.0.0',
    # Dependencies of the vendored subscription SDK
    # https://github.com/Azure/azure-sdk-for-python/blob/ab12b048ddf676fe0ccec16b2167117f0609700d/sdk/resources/azure-mgmt-resource/setup.py#L82-L86
    'msrest>=0.5.0',
    'azure-common~=1.1',
]

# dependencies for specific OSes
if not sys.platform.startswith('cygwin'):
    DEPENDENCIES.append('psutil~=5.7')

TESTS_REQUIRE = [
    'mock'
]

with open('README.rst', 'r', encoding='utf-8') as f:
    README = f.read()
with open('HISTORY.rst', 'r', encoding='utf-8') as f:
    HISTORY = f.read()

setup(
    name='azure-cli-core',
    version=VERSION,
    description='Microsoft Azure Command-Line Tools Core Module',
    long_description=README + '\n\n' + HISTORY,
    license='MIT',
    author='Microsoft Corporation',
    author_email='azpycli@microsoft.com',
    url='https://github.com/Azure/azure-cli',
    zip_safe=False,
    classifiers=CLASSIFIERS,
    packages=find_packages(exclude=["*.tests", "*.tests.*", "tests.*", "tests", "azure", "azure.cli"]),
    install_requires=DEPENDENCIES,
    python_requires='>=3.6.0',
    extras_require={
        "test": TESTS_REQUIRE,
    },
    tests_require=TESTS_REQUIRE,
    package_data={'azure.cli.core': ['auth_landing_pages/*.html']}
)<|MERGE_RESOLUTION|>--- conflicted
+++ resolved
@@ -9,11 +9,7 @@
 from codecs import open
 from setuptools import setup, find_packages
 
-<<<<<<< HEAD
-VERSION = "2.19.1.1"
-=======
-VERSION = "2.20.0"
->>>>>>> 0a22ec50
+VERSION = "2.20.0.1"
 
 # If we have source, validate that our version numbers match
 # This should prevent uploading releases with mismatched versions.
@@ -47,10 +43,7 @@
 ]
 
 DEPENDENCIES = [
-<<<<<<< HEAD
-=======
     'adal~=1.2.6',
->>>>>>> 0a22ec50
     'argcomplete~=1.8',
     'azure-cli-telemetry==1.0.6.*',
     'colorama~=0.4.1',
@@ -58,11 +51,7 @@
     'humanfriendly>=4.7,<10.0',
     'jmespath',
     'knack==0.8.0rc2',
-<<<<<<< HEAD
     'azure-identity==1.5.0b2',
-=======
-    'msal~=1.9',
->>>>>>> 0a22ec50
     'msrestazure>=0.6.3',
     'paramiko>=2.0.8,<3.0.0',
     'PyJWT==1.7.1',
