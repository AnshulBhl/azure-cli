#!/usr/bin/env python

# --------------------------------------------------------------------------------------------
# Copyright (c) Microsoft Corporation. All rights reserved.
# Licensed under the MIT License. See License.txt in the project root for license information.
# --------------------------------------------------------------------------------------------

from codecs import open
from setuptools import setup, find_packages

<<<<<<< HEAD
VERSION = "2.22.0.1"
=======
VERSION = "2.23.0"
>>>>>>> a9846a31

# If we have source, validate that our version numbers match
# This should prevent uploading releases with mismatched versions.
try:
    with open('azure/cli/core/__init__.py', 'r', encoding='utf-8') as f:
        content = f.read()
except OSError:
    pass
else:
    import re
    import sys

    m = re.search(r'__version__\s*=\s*[\'"](.+?)[\'"]', content)
    if not m:
        print('Could not find __version__ in azure/cli/core/__init__.py')
        sys.exit(1)
    if m.group(1) != VERSION:
        print('Expected __version__ = "{}"; found "{}"'.format(VERSION, m.group(1)))
        sys.exit(1)

CLASSIFIERS = [
    'Development Status :: 5 - Production/Stable',
    'Intended Audience :: Developers',
    'Intended Audience :: System Administrators',
    'Programming Language :: Python',
    'Programming Language :: Python :: 3',
    'Programming Language :: Python :: 3.6',
    'Programming Language :: Python :: 3.7',
    'Programming Language :: Python :: 3.8',
    'License :: OSI Approved :: MIT License',
]

DEPENDENCIES = [
    'adal~=1.2.7',
    'argcomplete~=1.8',
    'azure-cli-telemetry==1.0.6.*',
    'azure-common~=1.1',
<<<<<<< HEAD
    'azure-core==1.14.0b1',
    'azure-identity==1.6.0b3',
    'azure-mgmt-core==1.3.0b1',
    'colorama~=0.4.1',
    'cryptography>=3.2,<3.4',
    'humanfriendly>=4.7,<10.0',
    'jmespath',
    'knack~=0.8.0',
=======
    'azure-mgmt-core>=1.2.0,<2.0.0',
    'cryptography>=3.2,<3.4',
    'humanfriendly>=4.7,<10.0',
    'jmespath',
    'knack~=0.8.1',
    'msal>=1.10.0,<2.0.0',
>>>>>>> a9846a31
    # Dependencies of the vendored subscription SDK
    # https://github.com/Azure/azure-sdk-for-python/blob/ab12b048ddf676fe0ccec16b2167117f0609700d/sdk/resources/azure-mgmt-resource/setup.py#L82-L86
    'msrest>=0.5.0',
    'msrestazure>=0.6.3',
    'paramiko>=2.0.8,<3.0.0',
    'pkginfo>=1.5.0.1',
    'pyopenssl>=17.1.0',  # https://github.com/pyca/pyopenssl/pull/612
    'requests~=2.22',
    'six~=1.12',
]

# dependencies for specific OSes
if not sys.platform.startswith('cygwin'):
    DEPENDENCIES.append('psutil~=5.8')

TESTS_REQUIRE = [
    'mock'
]

with open('README.rst', 'r', encoding='utf-8') as f:
    README = f.read()
with open('HISTORY.rst', 'r', encoding='utf-8') as f:
    HISTORY = f.read()

setup(
    name='azure-cli-core',
    version=VERSION,
    description='Microsoft Azure Command-Line Tools Core Module',
    long_description=README + '\n\n' + HISTORY,
    license='MIT',
    author='Microsoft Corporation',
    author_email='azpycli@microsoft.com',
    url='https://github.com/Azure/azure-cli',
    zip_safe=False,
    classifiers=CLASSIFIERS,
    packages=find_packages(exclude=["*.tests", "*.tests.*", "tests.*", "tests", "azure", "azure.cli"]),
    install_requires=DEPENDENCIES,
    python_requires='>=3.6.0',
    extras_require={
        "test": TESTS_REQUIRE,
    },
    tests_require=TESTS_REQUIRE,
    package_data={'azure.cli.core': ['auth_landing_pages/*.html']}
)<|MERGE_RESOLUTION|>--- conflicted
+++ resolved
@@ -8,11 +8,7 @@
 from codecs import open
 from setuptools import setup, find_packages
 
-<<<<<<< HEAD
-VERSION = "2.22.0.1"
-=======
-VERSION = "2.23.0"
->>>>>>> a9846a31
+VERSION = "2.23.0.1"
 
 # If we have source, validate that our version numbers match
 # This should prevent uploading releases with mismatched versions.
@@ -50,23 +46,14 @@
     'argcomplete~=1.8',
     'azure-cli-telemetry==1.0.6.*',
     'azure-common~=1.1',
-<<<<<<< HEAD
     'azure-core==1.14.0b1',
     'azure-identity==1.6.0b3',
     'azure-mgmt-core==1.3.0b1',
-    'colorama~=0.4.1',
-    'cryptography>=3.2,<3.4',
-    'humanfriendly>=4.7,<10.0',
-    'jmespath',
-    'knack~=0.8.0',
-=======
-    'azure-mgmt-core>=1.2.0,<2.0.0',
     'cryptography>=3.2,<3.4',
     'humanfriendly>=4.7,<10.0',
     'jmespath',
     'knack~=0.8.1',
     'msal>=1.10.0,<2.0.0',
->>>>>>> a9846a31
     # Dependencies of the vendored subscription SDK
     # https://github.com/Azure/azure-sdk-for-python/blob/ab12b048ddf676fe0ccec16b2167117f0609700d/sdk/resources/azure-mgmt-resource/setup.py#L82-L86
     'msrest>=0.5.0',
