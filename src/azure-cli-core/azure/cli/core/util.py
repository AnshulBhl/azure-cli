--- conflicted
+++ resolved
@@ -81,51 +81,12 @@
         az_error = azclierror.AzureConnectionError(error_msg)
         az_error.set_recommendation(SSLERROR_TEMPLATE)
 
-<<<<<<< HEAD
-        elif isinstance(ex, CloudError):
-            if extract_common_error_message(ex):
-                error_msg = extract_common_error_message(ex)
-            status_code = str(getattr(ex, 'status_code', 'Unknown Code'))
-            AzCLIErrorType = get_error_type_by_status_code(status_code)
-            az_error = AzCLIErrorType(error_msg, original_error=ex)
-
-        elif isinstance(ex, ValidationError):
-            az_error = azclierror.ValidationError(error_msg)
-
-        elif isinstance(ex, CLIError):
-            # TODO: Fine-grained analysis here
-            az_error = azclierror.UnclassifiedUserFault(error_msg)
-
-        elif isinstance(ex, AzureError):
-            if extract_common_error_message(ex):
-                error_msg = extract_common_error_message(ex)
-            AzCLIErrorType = get_error_type_by_azure_error(ex)
-            az_error = AzCLIErrorType(error_msg, original_error=ex)
-
-        elif isinstance(ex, AzureException):
-            if is_azure_connection_error(error_msg):
-                az_error = azclierror.AzureConnectionError(error_msg)
-            else:
-                # TODO: Fine-grained analysis here for Unknown error
-                az_error = azclierror.UnknownError(error_msg)
-
-        elif isinstance(ex, ClientRequestError):
-            if is_azure_connection_error(error_msg):
-                az_error = azclierror.AzureConnectionError(error_msg)
-            elif isinstance(ex.inner_exception, SSLError):
-                # When msrest encounters SSLError, msrest wraps SSLError in ClientRequestError
-                az_error = azclierror.AzureConnectionError(error_msg)
-                az_error.set_recommendation(SSLERROR_TEMPLATE)
-            else:
-                az_error = azclierror.ClientRequestError(error_msg)
-=======
     elif isinstance(ex, CloudError):
         if extract_common_error_message(ex):
             error_msg = extract_common_error_message(ex)
         status_code = str(getattr(ex, 'status_code', 'Unknown Code'))
         AzCLIErrorType = get_error_type_by_status_code(status_code)
-        az_error = AzCLIErrorType(error_msg)
->>>>>>> 43f0a3f2
+        az_error = AzCLIErrorType(error_msg, original_error=ex)
 
     elif isinstance(ex, ValidationError):
         az_error = azclierror.ValidationError(error_msg)
@@ -138,7 +99,7 @@
         if extract_common_error_message(ex):
             error_msg = extract_common_error_message(ex)
         AzCLIErrorType = get_error_type_by_azure_error(ex)
-        az_error = AzCLIErrorType(error_msg)
+        az_error = AzCLIErrorType(error_msg, original_error=ex)
 
     elif isinstance(ex, AzureException):
         if is_azure_connection_error(error_msg):
