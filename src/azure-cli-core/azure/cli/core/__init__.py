--- conflicted
+++ resolved
@@ -6,11 +6,7 @@
 
 from __future__ import print_function
 
-<<<<<<< HEAD
-__version__ = "2.19.1.post20210210122900"
-=======
 __version__ = "2.20.0"
->>>>>>> a9ed00c0
 
 import os
 import sys
