--- conflicted
+++ resolved
@@ -9,11 +9,8 @@
 from ._logging import configure_logging, logger
 from ._session import Session
 from ._output import OutputProducer
-<<<<<<< HEAD
 from ._util import should_use_private_pypi
 from azure.cli.extensions import event_dispatcher
-=======
->>>>>>> e7554a8b
 
 from azure.cli.utils.update_checker import check_for_cli_update, UpdateCheckError
 
@@ -80,16 +77,10 @@
         cmd_result = app.execute(args)
         # Commands can return a dictionary/list of results
         # If they do, we print the results.
-<<<<<<< HEAD
-        if cmd_result.result:
-            formatter = OutputProducer.get_formatter(cmd_result.output_format)
-            OutputProducer(formatter=formatter, file=file).out(cmd_result.result)
-        _check_for_cli_update()
-=======
         if cmd_result:
             formatter = OutputProducer.get_formatter(app.configuration.output_format)
             OutputProducer(formatter=formatter, file=file).out(cmd_result)
->>>>>>> e7554a8b
+        _check_for_cli_update()
     except RuntimeError as ex:
         logger.error(ex.args[0])
         return ex.args[1] if len(ex.args) >= 2 else -1
