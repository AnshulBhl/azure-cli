__all__ = [
    'test_spec_network',
    'test_spec_resource',
    'test_spec_vm',
<<<<<<< HEAD
    'test_spec_storage',
=======
    'test_spec_account'
>>>>>>> 2a938b7c
]

# Declare test definitions in the definition portion of each test file
TEST_DEF = []<|MERGE_RESOLUTION|>--- conflicted
+++ resolved
@@ -2,11 +2,8 @@
     'test_spec_network',
     'test_spec_resource',
     'test_spec_vm',
-<<<<<<< HEAD
     'test_spec_storage',
-=======
     'test_spec_account'
->>>>>>> 2a938b7c
 ]
 
 # Declare test definitions in the definition portion of each test file
