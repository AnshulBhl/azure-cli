from .._argparse import IncorrectUsageError
from .._logging import logger

# TODO: Alternatively, simply scan the directory for all modules
COMMAND_MODULES = [
    'login',
    'logout',
    'account',
    'storage',
<<<<<<< HEAD
    'generated',
=======
    'resourcegroup'
>>>>>>> 3328040c
]

_COMMANDS = {}

def command(name):
    def add_command(handler):
        _COMMANDS.setdefault(handler, {})['name'] = name
        logger.debug('Added %s as command "%s"', handler, name)
        return handler
    return add_command

def description(description):
    def add_description(handler):
        _COMMANDS.setdefault(handler, {})['description'] = description
        logger.debug('Added description "%s" to %s', description, handler)
        return handler
    return add_description

def option(spec, description=None):
    def add_option(handler):
        _COMMANDS.setdefault(handler, {}).setdefault('args', []).append((spec, description))
        logger.debug('Added option "%s" to %s', spec, handler)
        return handler
    return add_option

def add_to_parser(parser, command=None):
    '''Loads commands into the parser

    When `command` is specified, only commands from that module will be loaded.
    If the module is not found, all commands are loaded.
    '''
    
    # Importing the modules is sufficient to invoke the decorators. Then we can
    # get all of the commands from the _COMMANDS variable.
    loaded = False
    if command:
        try:
            __import__('azure.cli.commands.' + command)
            loaded = True
        except ImportError:
            # Unknown command - we'll load all below
            pass

    if not loaded:
        for mod in COMMAND_MODULES:
            __import__('azure.cli.commands.' + mod)
        loaded = True

    for handler, info in _COMMANDS.items():
        # args have probably been added in reverse order
        info.setdefault('args', []).reverse()
        parser.add_command(handler, **info)<|MERGE_RESOLUTION|>--- conflicted
+++ resolved
@@ -7,11 +7,8 @@
     'logout',
     'account',
     'storage',
-<<<<<<< HEAD
     'generated',
-=======
-    'resourcegroup'
->>>>>>> 3328040c
+    'resourcegroup',
 ]
 
 _COMMANDS = {}
