--- conflicted
+++ resolved
@@ -163,8 +163,4 @@
 
     def list_disks(self):
         ''' List disks for a Virtual Machine '''
-<<<<<<< HEAD
-        return self.vm.storage_profile.data_disks
-=======
-        return self.vm.storage_profile.data_disks # pylint: disable=no-member
->>>>>>> a1539ccd
+        return self.vm.storage_profile.data_disks # pylint: disable=no-member